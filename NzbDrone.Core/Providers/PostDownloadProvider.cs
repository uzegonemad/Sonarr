--- conflicted
+++ resolved
@@ -171,23 +171,16 @@
 
                 return;
             }
-<<<<<<< HEAD
-                
+
+            //Add to InfoList for possible later processing
+            InfoList.Add(new PostDownloadInfoModel{ Name = directoryInfo.FullName,
+                                                    Added = DateTime.Now,
+                                                    Status = postDownloadStatus 
+                                                   });
+
             //Remove the error prefix before processing
             var parseResult = Parser.ParseTitle(directoryInfo.Name.Substring(GetPrefixLength(postDownloadStatus)));
-=======
-
-            //Add to InfoList for possible later processing
-            InfoList.Add(new PostDownloadInfoModel
-            {
-                Name = directoryInfo.FullName,
-                Added = DateTime.Now,
-                Status = postDownloadStatus
-            });
-
-            //Remove the first 8 characters of the folder name (removes _UNPACK_ or _FAILED_) before processing
-            var parseResult = Parser.ParseTitle(directoryInfo.Name.Substring(8));
->>>>>>> 17304275
+
             parseResult.Series = _seriesProvider.FindSeries(parseResult.CleanTitle);
 
             List<int> episodeIds;
@@ -199,9 +192,7 @@
                         .Select(e => e.EpisodeId).ToList();
             }
             else
-            {
                 episodeIds = _episodeProvider.GetEpisodesByParseResult(parseResult).Select(e => e.EpisodeId).ToList();
-            }
 
             if (episodeIds.Count == 0)
             {
